/**
 * Copyright (c) Meta Platforms, Inc. and affiliates.
 *
 * This source code is licensed under the MIT license found in the
 * LICENSE file in the root directory of this source tree.
 */

import * as t from '@babel/types';
import {ZodError, z} from 'zod';
import {fromZodError} from 'zod-validation-error';
import {CompilerError} from '../CompilerError';
import {Logger} from '../Entrypoint';
import {Err, Ok, Result} from '../Utils/Result';
import {
  DEFAULT_GLOBALS,
  DEFAULT_SHAPES,
  Global,
  GlobalRegistry,
  installReAnimatedTypes,
} from './Globals';
import {
  BlockId,
  BuiltInType,
  Effect,
  FunctionType,
  HIRFunction,
  IdentifierId,
  NonLocalBinding,
  PolyType,
  ScopeId,
  Type,
  ValidatedIdentifier,
  ValueKind,
  makeBlockId,
  makeIdentifierId,
  makeIdentifierName,
  makeScopeId,
} from './HIR';
import {
  BuiltInMixedReadonlyId,
  DefaultMutatingHook,
  DefaultNonmutatingHook,
  FunctionSignature,
  ShapeRegistry,
  addHook,
} from './ObjectShape';
import {Scope as BabelScope} from '@babel/traverse';

export const ExternalFunctionSchema = z.object({
  // Source for the imported module that exports the `importSpecifierName` functions
  source: z.string(),

  // Unique name for the feature flag test condition, eg `isForgetEnabled_ProjectName`
  importSpecifierName: z.string(),
});

export const InstrumentationSchema = z
  .object({
    fn: ExternalFunctionSchema,
    gating: ExternalFunctionSchema.nullish(),
    globalGating: z.string().nullish(),
  })
  .refine(
    opts => opts.gating != null || opts.globalGating != null,
    'Expected at least one of gating or globalGating',
  );

export type ExternalFunction = z.infer<typeof ExternalFunctionSchema>;

const HookSchema = z.object({
  /*
   * The effect of arguments to this hook. Describes whether the hook may or may
   * not mutate arguments, etc.
   */
  effectKind: z.nativeEnum(Effect),

  /*
   * The kind of value returned by the hook. Allows indicating that a hook returns
   * a primitive or already-frozen value, which can allow more precise memoization
   * of callers.
   */
  valueKind: z.nativeEnum(ValueKind),

  /*
   * Specifies whether hook arguments may be aliased by other arguments or by the
   * return value of the function. Defaults to false. When enabled, this allows the
   * compiler to avoid memoizing arguments.
   */
  noAlias: z.boolean().default(false),

  /*
   * Specifies whether the hook returns data that is composed of:
   * - undefined
   * - null
   * - boolean
   * - number
   * - string
   * - arrays whose items are also transitiveMixed
   * - objects whose values are also transitiveMixed
   *
   * Many state management and data-fetching APIs return data that meets
   * this criteria since this is JSON + undefined. Forget can compile
   * hooks that return transitively mixed data more optimally because it
   * can make inferences about some method calls (especially array methods
   * like `data.items.map(...)` since these builtin types have few built-in
   * methods.
   */
  transitiveMixedData: z.boolean().default(false),
});

export type Hook = z.infer<typeof HookSchema>;

/*
 * TODO(mofeiZ): User defined global types (with corresponding shapes).
 * User defined global types should have inline ObjectShapes instead of directly
 * using ObjectShapes.ShapeRegistry, as a user-provided ShapeRegistry may be
 * accidentally be not well formed.
 * i.e.
 *   missing required shapes (BuiltInArray for [] and BuiltInObject for {})
 *   missing some recursive Object / Function shapeIds
 */

const EnvironmentConfigSchema = z.object({
  customHooks: z.map(z.string(), HookSchema).optional().default(new Map()),

  /**
   * A list of functions which the application compiles as macros, where
   * the compiler must ensure they are not compiled to rename the macro or separate the
   * "function" from its argument.
   *
   * For example, Meta has some APIs such as `featureflag("name-of-feature-flag")` which
   * are rewritten by a plugin. Assigning `featureflag` to a temporary would break the
   * plugin since it looks specifically for the name of the function being invoked, not
   * following aliases.
   */
  customMacros: z.nullable(z.array(z.string())).default(null),

  /**
   * Enable a check that resets the memoization cache when the source code of the file changes.
   * This is intended to support hot module reloading (HMR), where the same runtime component
   * instance will be reused across different versions of the component source.
   */
  enableResetCacheOnSourceFileChanges: z.boolean().default(false),

  /**
   * Enable using information from existing useMemo/useCallback to understand when a value is done
   * being mutated. With this mode enabled, Forget will still discard the actual useMemo/useCallback
   * calls and may memoize slightly differently. However, it will assume that the values produced
   * are not subsequently modified, guaranteeing that the value will be memoized.
   *
   * By preserving guarantees about when values are memoized, this option preserves any existing
   * behavior that depends on referential equality in the original program. Notably, this preserves
   * existing effect behavior (how often effects fire) for effects that rely on referential equality.
   *
   * When disabled, Forget will not only prune useMemo and useCallback calls but also completely ignore
   * them, not using any information from them to guide compilation. Therefore, disabling this flag
   * will produce output that mimics the result from removing all memoization.
   *
   * Our recommendation is to first try running your application with this flag enabled, then attempt
   * to disable this flag and see what changes or breaks. This will mostly likely be effects that
   * depend on referential equality, which can be refactored (TODO guide for this).
   *
   * NOTE: this mode treats freeze as a transitive operation for function expressions. This means
   * that if a useEffect or useCallback references a function value, that function value will be
   * considered frozen, and in turn all of its referenced variables will be considered frozen as well.
   */
  enablePreserveExistingMemoizationGuarantees: z.boolean().default(false),

  /**
   * Validates that all useMemo/useCallback values are also memoized by Forget. This mode can be
   * used with or without @enablePreserveExistingMemoizationGuarantees.
   *
   * With enablePreserveExistingMemoizationGuarantees, this validation enables automatically and
   * verifies that Forget was able to preserve manual memoization semantics under that mode's
   * additional assumptions about the input.
   *
   * With enablePreserveExistingMemoizationGuarantees off, this validation ignores manual memoization
   * when determining program behavior, and only uses information from useMemo/useCallback to check
   * that the memoization was preserved. This can be useful for determining where referential equalities
   * may change under Forget.
   */
  validatePreserveExistingMemoizationGuarantees: z.boolean().default(true),

  /**
   * When this is true, rather than pruning existing manual memoization but ensuring or validating
   * that the memoized values remain memoized, the compiler will simply not prune existing calls to
   * useMemo/useCallback.
   */
  enablePreserveExistingManualUseMemo: z.boolean().default(false),

  // 🌲
  enableForest: z.boolean().default(false),

  /**
   * Enable use of type annotations in the source to drive type inference. By default
   * Forget attemps to infer types using only information that is guaranteed correct
   * given the source, and does not trust user-supplied type annotations. This mode
   * enables trusting user type annotations.
   */
  enableUseTypeAnnotations: z.boolean().default(false),

  enableReactiveScopesInHIR: z.boolean().default(true),

  /*
   * Enable validation of hooks to partially check that the component honors the rules of hooks.
   * When disabled, the component is assumed to follow the rules (though the Babel plugin looks
   * for suppressions of the lint rule).
   */
  validateHooksUsage: z.boolean().default(true),

  // Validate that ref values (`ref.current`) are not accessed during render.
  validateRefAccessDuringRender: z.boolean().default(false),

  /*
   * Validates that setState is not unconditionally called during render, as it can lead to
   * infinite loops.
   */
  validateNoSetStateInRender: z.boolean().default(true),

  /**
   * Validates that the dependencies of all effect hooks are memoized. This helps ensure
   * that Forget does not introduce infinite renders caused by a dependency changing,
   * triggering an effect, which triggers re-rendering, which causes a dependency to change,
   * triggering the effect, etc.
   *
   * Covers useEffect, useLayoutEffect, useInsertionEffect.
   */
  validateMemoizedEffectDependencies: z.boolean().default(false),

  /**
   * Validates that there are no capitalized calls other than those allowed by the allowlist.
   * Calls to capitalized functions are often functions that used to be components and may
   * have lingering hook calls, which makes those calls risky to memoize.
   *
   * You can specify a list of capitalized calls to allowlist using this option. React Compiler
   * always includes its known global functions, including common functions like Boolean and String,
   * in this allowlist. You can enable this validation with no additional allowlisted calls by setting
   * this option to the empty array.
   */
  validateNoCapitalizedCalls: z.nullable(z.array(z.string())).default(null),

  /*
   * When enabled, the compiler assumes that hooks follow the Rules of React:
   * - Hooks may memoize computation based on any of their parameters, thus
   *   any arguments to a hook are assumed frozen after calling the hook.
   * - Hooks may memoize the result they return, thus the return value is
   *   assumed frozen.
   */
  enableAssumeHooksFollowRulesOfReact: z.boolean().default(true),

  /**
   * When enabled, the compiler assumes that any values are not subsequently
   * modified after they are captured by a function passed to React. For example,
   * if a value `x` is referenced inside a function expression passed to `useEffect`,
   * then this flag will assume that `x` is not subusequently modified.
   */
  enableTransitivelyFreezeFunctionExpressions: z.boolean().default(true),

  /*
   * Enables codegen mutability debugging. This emits a dev-mode only to log mutations
   * to values that Forget assumes are immutable (for Forget compiled code).
   * For example:
   *   emitFreeze: {
   *     source: 'ReactForgetRuntime',
   *     importSpecifierName: 'makeReadOnly',
   *   }
   *
   * produces:
   *   import {makeReadOnly} from 'ReactForgetRuntime';
   *
   *   function Component(props) {
   *     if (c_0) {
   *       // ...
   *       $[0] = __DEV__ ? makeReadOnly(x) : x;
   *     } else {
   *       x = $[0];
   *     }
   *   }
   */
  enableEmitFreeze: ExternalFunctionSchema.nullish(),

  enableEmitHookGuards: ExternalFunctionSchema.nullish(),

  /**
   * Enable instruction reordering. See InstructionReordering.ts for the details
   * of the approach.
   */
  enableInstructionReordering: z.boolean().default(false),

  /**
   * Enables function outlinining, where anonymous functions that do not close over
   * local variables can be extracted into top-level helper functions.
   */
  enableFunctionOutlining: z.boolean().default(true),

  /*
   * Enables instrumentation codegen. This emits a dev-mode only call to an
   * instrumentation function, for components and hooks that Forget compiles.
   * For example:
   *   instrumentForget: {
   *     import: {
   *       source: 'react-compiler-runtime',
   *       importSpecifierName: 'useRenderCounter',
   *      }
   *   }
   *
   * produces:
   *   import {useRenderCounter} from 'react-compiler-runtime';
   *
   *   function Component(props) {
   *     if (__DEV__) {
   *        useRenderCounter("Component", "/filepath/filename.js");
   *     }
   *     // ...
   *   }
   *
   */
  enableEmitInstrumentForget: InstrumentationSchema.nullish(),

  // Enable validation of mutable ranges
  assertValidMutableRanges: z.boolean().default(false),

  /*
   * Enable emitting "change variables" which store the result of whether a particular
   * reactive scope dependency has changed since the scope was last executed.
   *
   * Ex:
   * ```
   * const c_0 = $[0] !== input; // change variable
   * let output;
   * if (c_0) ...
   * ```
   *
   * Defaults to false, where the comparison is inlined:
   *
   * ```
   * let output;
   * if ($[0] !== input) ...
   * ```
   */
  enableChangeVariableCodegen: z.boolean().default(false),

  /**
   * Enable emitting comments that explain Forget's output, and which
   * values are being checked and which values produced by each memo block.
   *
   * Intended for use in demo purposes (incl playground)
   */
  enableMemoizationComments: z.boolean().default(false),

  /**
   * [TESTING ONLY] Throw an unknown exception during compilation to
   * simulate unexpected exceptions e.g. errors from babel functions.
   */
  throwUnknownException__testonly: z.boolean().default(false),

  enableSharedRuntime__testonly: z.boolean().default(false),

  /**
   * Enables deps of a function epxression to be treated as conditional. This
   * makes sure we don't load a dep when it's a property (to check if it has
   * changed) and instead check the receiver.
   *
   * This makes sure we don't end up throwing when the reciver is null. Consider
   * this code:
   *
   * ```
   * function getLength() {
   *   return props.bar.length;
   * }
   * ```
   *
   * It's only safe to memoize `getLength` against props, not props.bar, as
   * props.bar could be null when this `getLength` function is created.
   *
   * This does cause the memoization to now be coarse grained, which is
   * non-ideal.
   */
  enableTreatFunctionDepsAsConditional: z.boolean().default(false),

  /**
   * When true, always act as though the dependencies of a memoized value
   * have changed. This makes the compiler not actually perform any optimizations,
   * but is useful for debugging. Implicitly also sets
   * @enablePreserveExistingManualUseMemo, because otherwise memoization in the
   * original source will be disabled as well.
   */
  disableMemoizationForDebugging: z.boolean().default(false),

  /**
   * When true, rather using memoized values, the compiler will always re-compute
   * values, and then use a heuristic to compare the memoized value to the newly
   * computed one. This detects cases where rules of react violations may cause the
   * compiled code to behave differently than the original.
   */
  enableChangeDetection: z
    .object({
      source: z.string(),
      structuralCheck: z.string(),
      wrappers: z.object({ store: z.string(), restore: z.string() }).nullish(),
    })
    .nullish(),

  /**
   * The react native re-animated library uses custom Babel transforms that
   * requires the calls to library API remain unmodified.
   *
   * If this flag is turned on, the React compiler will use custom type
   * definitions for reanimated library to make it's Babel plugin work
   * with the compiler.
   */
  enableCustomTypeDefinitionForReanimated: z.boolean().default(false),

  /**
   * If specified, this value is used as a pattern for determing which global values should be
   * treated as hooks. The pattern should have a single capture group, which will be used as
   * the hook name for the purposes of resolving hook definitions (for builtin hooks)_.
   *
   * For example, by default `React$useState` would not be treated as a hook. By specifying
   * `hookPattern: 'React$(\w+)'`, the compiler will treat this value equivalently to `useState()`.
   *
   * This setting is intended for cases where Forget is compiling code that has been prebundled
   * and identifiers have been changed.
   */
  hookPattern: z.string().nullable().default(null),

  /**
   * If enabled, this will treat objects named as `ref` or if their names end with the substring `Ref`,
   * and contain a property named `current`, as React refs.
   *
   * ```
   * const ref = useMyRef();
   * const myRef = useMyRef2();
   * useEffect(() => {
   *   ref.current = ...;
   *   myRef.current = ...;
   * })
   * ```
   *
   * Here the variables `ref` and `myRef` will be typed as Refs.
   */
  enableTreatRefLikeIdentifiersAsRefs: z.boolean().nullable().default(false),
});

export type EnvironmentConfig = z.infer<typeof EnvironmentConfigSchema>;

export function parseConfigPragma(pragma: string): EnvironmentConfig {
  const maybeConfig: any = {};
  // Get the defaults to programmatically check for boolean properties
  const defaultConfig = EnvironmentConfigSchema.parse({});

  for (const token of pragma.split(' ')) {
    if (!token.startsWith('@')) {
      continue;
    }
    const keyVal = token.slice(1);
    let [key, val]: any = keyVal.split(':');

    if (key === 'validateNoCapitalizedCalls') {
      maybeConfig[key] = [];
      continue;
    }

    if (
<<<<<<< HEAD
      key === "enableChangeDetection" &&
      (val === undefined || val === "true")
    ) {
      maybeConfig[key] = {
        source: "react-compiler-runtime",
        structuralCheck: "$structuralCheck",
      };
      continue;
    }

    if (
      key === "enableChangeDetectionWrappers" &&
      (val === undefined || val === "true")
    ) {
      maybeConfig["enableChangeDetection"] = {
        source: "react-compiler-runtime",
        structuralCheck: "$structuralCheck",
        wrappers: {
          store: "$store",
          restore: "$restore",
        },
=======
      key === 'enableChangeDetectionForDebugging' &&
      (val === undefined || val === 'true')
    ) {
      maybeConfig[key] = {
        source: 'react-compiler-runtime',
        importSpecifierName: '$structuralCheck',
>>>>>>> b9af819f
      };
      continue;
    }

    if (typeof defaultConfig[key as keyof EnvironmentConfig] !== 'boolean') {
      // skip parsing non-boolean properties
      continue;
    }
    if (val === undefined || val === 'true') {
      val = true;
    } else {
      val = false;
    }
    maybeConfig[key] = val;
  }

  const config = EnvironmentConfigSchema.safeParse(maybeConfig);
  if (config.success) {
    return config.data;
  }
  CompilerError.invariant(false, {
    reason: 'Internal error, could not parse config from pragma string',
    description: `${fromZodError(config.error)}`,
    loc: null,
    suggestions: null,
  });
}

export type PartialEnvironmentConfig = Partial<EnvironmentConfig>;

export type ReactFunctionType = 'Component' | 'Hook' | 'Other';

export function printFunctionType(type: ReactFunctionType): string {
  switch (type) {
    case 'Component': {
      return 'component';
    }
    case 'Hook': {
      return 'hook';
    }
    default: {
      return 'function';
    }
  }
}

export class Environment {
  #globals: GlobalRegistry;
  #shapes: ShapeRegistry;
  #nextIdentifer: number = 0;
  #nextBlock: number = 0;
  #nextScope: number = 0;
  #scope: BabelScope;
  #outlinedFunctions: Array<{
    fn: HIRFunction;
    type: ReactFunctionType | null;
  }> = [];
  logger: Logger | null;
  filename: string | null;
  code: string | null;
  config: EnvironmentConfig;
  fnType: ReactFunctionType;
  useMemoCacheIdentifier: string;

  #contextIdentifiers: Set<t.Identifier>;
  #hoistedIdentifiers: Set<t.Identifier>;

  constructor(
    scope: BabelScope,
    fnType: ReactFunctionType,
    config: EnvironmentConfig,
    contextIdentifiers: Set<t.Identifier>,
    logger: Logger | null,
    filename: string | null,
    code: string | null,
    useMemoCacheIdentifier: string,
  ) {
    this.#scope = scope;
    this.fnType = fnType;
    this.config = config;
    this.filename = filename;
    this.code = code;
    this.logger = logger;
    this.useMemoCacheIdentifier = useMemoCacheIdentifier;
    this.#shapes = new Map(DEFAULT_SHAPES);
    this.#globals = new Map(DEFAULT_GLOBALS);

    for (const [hookName, hook] of this.config.customHooks) {
      CompilerError.invariant(!this.#globals.has(hookName), {
        reason: `[Globals] Found existing definition in global registry for custom hook ${hookName}`,
        description: null,
        loc: null,
        suggestions: null,
      });
      this.#globals.set(
        hookName,
        addHook(this.#shapes, {
          positionalParams: [],
          restParam: hook.effectKind,
          returnType: hook.transitiveMixedData
            ? {kind: 'Object', shapeId: BuiltInMixedReadonlyId}
            : {kind: 'Poly'},
          returnValueKind: hook.valueKind,
          calleeEffect: Effect.Read,
          hookKind: 'Custom',
          noAlias: hook.noAlias,
        }),
      );
    }

    if (config.enableCustomTypeDefinitionForReanimated) {
      installReAnimatedTypes(this.#globals, this.#shapes);
    }

    this.#contextIdentifiers = contextIdentifiers;
    this.#hoistedIdentifiers = new Set();
  }

  get nextIdentifierId(): IdentifierId {
    return makeIdentifierId(this.#nextIdentifer++);
  }

  get nextBlockId(): BlockId {
    return makeBlockId(this.#nextBlock++);
  }

  get nextScopeId(): ScopeId {
    return makeScopeId(this.#nextScope++);
  }

  isContextIdentifier(node: t.Identifier): boolean {
    return this.#contextIdentifiers.has(node);
  }

  isHoistedIdentifier(node: t.Identifier): boolean {
    return this.#hoistedIdentifiers.has(node);
  }

  generateGloballyUniqueIdentifierName(
    name: string | null,
  ): ValidatedIdentifier {
    const identifierNode = this.#scope.generateUidIdentifier(name ?? undefined);
    return makeIdentifierName(identifierNode.name);
  }

  outlineFunction(fn: HIRFunction, type: ReactFunctionType | null): void {
    this.#outlinedFunctions.push({fn, type});
  }

  getOutlinedFunctions(): Array<{
    fn: HIRFunction;
    type: ReactFunctionType | null;
  }> {
    return this.#outlinedFunctions;
  }

  getGlobalDeclaration(binding: NonLocalBinding): Global | null {
    if (this.config.hookPattern != null) {
      const match = new RegExp(this.config.hookPattern).exec(binding.name);
      if (
        match != null &&
        typeof match[1] === 'string' &&
        isHookName(match[1])
      ) {
        const resolvedName = match[1];
        return this.#globals.get(resolvedName) ?? this.#getCustomHookType();
      }
    }

    switch (binding.kind) {
      case 'ModuleLocal': {
        // don't resolve module locals
        return isHookName(binding.name) ? this.#getCustomHookType() : null;
      }
      case 'Global': {
        return (
          this.#globals.get(binding.name) ??
          (isHookName(binding.name) ? this.#getCustomHookType() : null)
        );
      }
      case 'ImportSpecifier': {
        if (this.#isKnownReactModule(binding.module)) {
          /**
           * For `import {imported as name} from "..."` form, we use the `imported`
           * name rather than the local alias. Because we don't have definitions for
           * every React builtin hook yet, we also check to see if the imported name
           * is hook-like (whereas the fall-through below is checking if the aliased
           * name is hook-like)
           */
          return (
            this.#globals.get(binding.imported) ??
            (isHookName(binding.imported) ? this.#getCustomHookType() : null)
          );
        } else {
          /**
           * For modules we don't own, we look at whether the original name or import alias
           * are hook-like. Both of the following are likely hooks so we would return a hook
           * type for both:
           *
           * `import {useHook as foo} ...`
           * `import {foo as useHook} ...`
           */
          return isHookName(binding.imported) || isHookName(binding.name)
            ? this.#getCustomHookType()
            : null;
        }
      }
      case 'ImportDefault':
      case 'ImportNamespace': {
        if (this.#isKnownReactModule(binding.module)) {
          // only resolve imports to modules we know about
          return (
            this.#globals.get(binding.name) ??
            (isHookName(binding.name) ? this.#getCustomHookType() : null)
          );
        } else {
          return isHookName(binding.name) ? this.#getCustomHookType() : null;
        }
      }
    }
  }

  #isKnownReactModule(moduleName: string): boolean {
    return (
      moduleName.toLowerCase() === 'react' ||
      moduleName.toLowerCase() === 'react-dom' ||
      (this.config.enableSharedRuntime__testonly &&
        moduleName === 'shared-runtime')
    );
  }

  getPropertyType(
    receiver: Type,
    property: string,
  ): BuiltInType | PolyType | null {
    let shapeId = null;
    if (receiver.kind === 'Object' || receiver.kind === 'Function') {
      shapeId = receiver.shapeId;
    }
    if (shapeId !== null) {
      /*
       * If an object or function has a shapeId, it must have been assigned
       * by Forget (and be present in a builtin or user-defined registry)
       */
      const shape = this.#shapes.get(shapeId);
      CompilerError.invariant(shape !== undefined, {
        reason: `[HIR] Forget internal error: cannot resolve shape ${shapeId}`,
        description: null,
        loc: null,
        suggestions: null,
      });
      let value =
        shape.properties.get(property) ?? shape.properties.get('*') ?? null;
      if (value === null && isHookName(property)) {
        value = this.#getCustomHookType();
      }
      return value;
    } else if (isHookName(property)) {
      return this.#getCustomHookType();
    } else {
      return null;
    }
  }

  getFunctionSignature(type: FunctionType): FunctionSignature | null {
    const {shapeId} = type;
    if (shapeId !== null) {
      const shape = this.#shapes.get(shapeId);
      CompilerError.invariant(shape !== undefined, {
        reason: `[HIR] Forget internal error: cannot resolve shape ${shapeId}`,
        description: null,
        loc: null,
        suggestions: null,
      });
      return shape.functionType;
    }
    return null;
  }

  addHoistedIdentifier(node: t.Identifier): void {
    this.#contextIdentifiers.add(node);
    this.#hoistedIdentifiers.add(node);
  }

  #getCustomHookType(): Global {
    if (this.config.enableAssumeHooksFollowRulesOfReact) {
      return DefaultNonmutatingHook;
    } else {
      return DefaultMutatingHook;
    }
  }

  preserveManualMemo(): boolean {
    return (
      this.config.enablePreserveExistingManualUseMemo ||
      this.config.disableMemoizationForDebugging ||
      this.config.enableChangeDetection != null
    );
  }
}

// From https://github.com/facebook/react/blob/main/packages/eslint-plugin-react-hooks/src/RulesOfHooks.js#LL18C1-L23C2
export function isHookName(name: string): boolean {
  return /^use[A-Z0-9]/.test(name);
}

export function parseEnvironmentConfig(
  partialConfig: PartialEnvironmentConfig,
): Result<EnvironmentConfig, ZodError<PartialEnvironmentConfig>> {
  const config = EnvironmentConfigSchema.safeParse(partialConfig);
  if (config.success) {
    return Ok(config.data);
  } else {
    return Err(config.error);
  }
}

export function validateEnvironmentConfig(
  partialConfig: PartialEnvironmentConfig,
): EnvironmentConfig {
  const config = EnvironmentConfigSchema.safeParse(partialConfig);
  if (config.success) {
    return config.data;
  }

  CompilerError.throwInvalidConfig({
    reason:
      'Could not validate environment config. Update React Compiler config to fix the error',
    description: `${fromZodError(config.error)}`,
    loc: null,
    suggestions: null,
  });
}

export function tryParseExternalFunction(
  maybeExternalFunction: any,
): ExternalFunction {
  const externalFunction = ExternalFunctionSchema.safeParse(
    maybeExternalFunction,
  );
  if (externalFunction.success) {
    return externalFunction.data;
  }

  CompilerError.throwInvalidConfig({
    reason:
      'Could not parse external function. Update React Compiler config to fix the error',
    description: `${fromZodError(externalFunction.error)}`,
    loc: null,
    suggestions: null,
  });
}<|MERGE_RESOLUTION|>--- conflicted
+++ resolved
@@ -462,12 +462,11 @@
     }
 
     if (
-<<<<<<< HEAD
       key === "enableChangeDetection" &&
       (val === undefined || val === "true")
     ) {
       maybeConfig[key] = {
-        source: "react-compiler-runtime",
+        source: 'react-compiler-runtime',
         structuralCheck: "$structuralCheck",
       };
       continue;
@@ -479,19 +478,11 @@
     ) {
       maybeConfig["enableChangeDetection"] = {
         source: "react-compiler-runtime",
-        structuralCheck: "$structuralCheck",
+        structuralCheck: '$structuralCheck',
         wrappers: {
           store: "$store",
           restore: "$restore",
         },
-=======
-      key === 'enableChangeDetectionForDebugging' &&
-      (val === undefined || val === 'true')
-    ) {
-      maybeConfig[key] = {
-        source: 'react-compiler-runtime',
-        importSpecifierName: '$structuralCheck',
->>>>>>> b9af819f
       };
       continue;
     }
