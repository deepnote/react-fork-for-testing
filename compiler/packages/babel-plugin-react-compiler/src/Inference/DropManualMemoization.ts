/**
 * Copyright (c) Meta Platforms, Inc. and affiliates.
 *
 * This source code is licensed under the MIT license found in the
 * LICENSE file in the root directory of this source tree.
 */

import { CompilerError, SourceLocation } from "..";
import {
  CallExpression,
  Effect,
  Environment,
  FinishMemoize,
  FunctionExpression,
  HIRFunction,
  IdentifierId,
  Instruction,
  InstructionId,
  InstructionValue,
  LoadGlobal,
  LoadLocal,
  ManualMemoDependency,
  MethodCall,
  Place,
  PropertyLoad,
  SpreadPattern,
  StartMemoize,
  TInstruction,
  getHookKindForType,
  makeInstructionId,
} from "../HIR";
import { createTemporaryPlace, markInstructionIds } from "../HIR/HIRBuilder";

type ManualMemoCallee = {
  kind: "useMemo" | "useCallback";
  loadInstr: TInstruction<LoadGlobal> | TInstruction<PropertyLoad>;
};

type IdentifierSidemap = {
  functions: Map<IdentifierId, TInstruction<FunctionExpression>>;
  manualMemos: Map<IdentifierId, ManualMemoCallee>;
  react: Set<IdentifierId>;
  maybeDepsLists: Map<IdentifierId, Array<Place>>;
  maybeDeps: Map<IdentifierId, ManualMemoDependency>;
};

/**
 * Collect loads from named variables and property reads from @value
 * into `maybeDeps`
 * Returns the variable + property reads represented by @instr
 */
export function collectMaybeMemoDependencies(
  value: InstructionValue,
  maybeDeps: Map<IdentifierId, ManualMemoDependency>
): ManualMemoDependency | null {
  switch (value.kind) {
    case "LoadGlobal": {
      return {
        root: {
          kind: "Global",
          identifierName: value.binding.name,
        },
        path: [],
      };
    }
    case "PropertyLoad": {
      const object = maybeDeps.get(value.object.identifier.id);
      if (object != null) {
        return {
          root: object.root,
          path: [...object.path, value.property],
        };
      }
      break;
    }

    case "LoadLocal":
    case "LoadContext": {
      const source = maybeDeps.get(value.place.identifier.id);
      if (source != null) {
        return source;
      } else if (
        value.place.identifier.name != null &&
        value.place.identifier.name.kind === "named"
      ) {
        return {
          root: {
            kind: "NamedLocal",
            value: { ...value.place },
          },
          path: [],
        };
      }
      break;
    }
    case "StoreLocal": {
      /*
       * Value blocks rely on StoreLocal to populate their return value.
       * We need to track these as optional property chains are valid in
       * source depslists
       */
      const lvalue = value.lvalue.place.identifier;
      const rvalue = value.value.identifier.id;
      const aliased = maybeDeps.get(rvalue);
      if (aliased != null && lvalue.name?.kind !== "named") {
        maybeDeps.set(lvalue.id, aliased);
        return aliased;
      }
      break;
    }
  }
  return null;
}

function collectTemporaries(
  instr: Instruction,
  env: Environment,
  sidemap: IdentifierSidemap
): void {
  const { value, lvalue } = instr;
  switch (value.kind) {
    case "FunctionExpression": {
      sidemap.functions.set(
        instr.lvalue.identifier.id,
        instr as TInstruction<FunctionExpression>
      );
      break;
    }
    case "LoadGlobal": {
      const global = env.getGlobalDeclaration(value.binding);
      const hookKind = global !== null ? getHookKindForType(env, global) : null;
      const lvalId = instr.lvalue.identifier.id;
      if (hookKind === "useMemo" || hookKind === "useCallback") {
        sidemap.manualMemos.set(lvalId, {
          kind: hookKind,
          loadInstr: instr as TInstruction<LoadGlobal>,
        });
      } else if (value.binding.name === "React") {
        sidemap.react.add(lvalId);
      }
      break;
    }
    case "PropertyLoad": {
      if (sidemap.react.has(value.object.identifier.id)) {
        if (value.property === "useMemo" || value.property === "useCallback") {
          sidemap.manualMemos.set(instr.lvalue.identifier.id, {
            kind: value.property,
            loadInstr: instr as TInstruction<PropertyLoad>,
          });
        }
      }
      break;
    }
    case "ArrayExpression": {
      if (value.elements.every((e) => e.kind === "Identifier")) {
        sidemap.maybeDepsLists.set(
          instr.lvalue.identifier.id,
          value.elements as Array<Place>
        );
      }
      break;
    }
  }
  const maybeDep = collectMaybeMemoDependencies(value, sidemap.maybeDeps);
  // We don't expect named lvalues during this pass (unlike ValidatePreservingManualMemo)
  if (maybeDep != null) {
    sidemap.maybeDeps.set(lvalue.identifier.id, maybeDep);
  }
}

function makeManualMemoizationMarkers(
  fnExpr: Place,
  env: Environment,
  depsList: Array<ManualMemoDependency> | null,
  memoDecl: Place,
  manualMemoId: number
): [TInstruction<StartMemoize>, TInstruction<FinishMemoize>] {
  return [
    {
      id: makeInstructionId(0),
      lvalue: createTemporaryPlace(env, fnExpr.loc),
      value: {
        kind: "StartMemoize",
        manualMemoId,
        /*
         * Use deps list from source instead of inferred deps
         * as dependencies
         */
        deps: depsList,
        loc: fnExpr.loc,
      },
      loc: fnExpr.loc,
    },
    {
      id: makeInstructionId(0),
      lvalue: createTemporaryPlace(env, fnExpr.loc),
      value: {
        kind: "FinishMemoize",
        manualMemoId,
        decl: { ...memoDecl },
        loc: fnExpr.loc,
      },
      loc: fnExpr.loc,
    },
  ];
}

function getManualMemoizationReplacement(
  fn: Place,
  loc: SourceLocation,
  kind: "useMemo" | "useCallback"
): LoadLocal | CallExpression {
  if (kind === "useMemo") {
    /*
     * Replace the hook callee with the fn arg.
     *
     * before:
     *   $1 = LoadGlobal useMemo       // load the useMemo global
     *   $2 = FunctionExpression ...   // memo function
     *   $3 = ArrayExpression [ ... ]  // deps array
     *   $4 = Call $1 ($2, $3 )        // invoke useMemo w fn and deps
     *
     * after:
     *   $1 = LoadGlobal useMemo       // load the useMemo global (dead code)
     *   $2 = FunctionExpression ...   // memo function
     *   $3 = ArrayExpression [ ... ]  // deps array (dead code)
     *   $4 = Call $2 ()               // invoke the memo function itself
     *
     * Note that a later pass (InlineImmediatelyInvokedFunctionExpressions) will
     * inline the useMemo callback along with any other immediately invoked IIFEs.
     */
    return {
      kind: "CallExpression",
      callee: fn,
      /*
       * Drop the args, including the deps array which DCE will remove
       * later.
       */
      args: [],
      loc,
    };
  } else {
    /*
     * Instead of a Call, just alias the callback directly.
     *
     * before:
     *   $1 = LoadGlobal useCallback
     *   $2 = FunctionExpression ...   // the callback being memoized
     *   $3 = ArrayExpression ...      // deps array
     *   $4 = Call $1 ( $2, $3 )       // invoke useCallback
     *
     * after:
     *   $1 = LoadGlobal useCallback   // dead code
     *   $2 = FunctionExpression ...   // the callback being memoized
     *   $3 = ArrayExpression ...      // deps array (dead code)
     *   $4 = LoadLocal $2             // reference the function
     */
    return {
      kind: "LoadLocal",
      place: {
        kind: "Identifier",
        identifier: fn.identifier,
        effect: Effect.Unknown,
        reactive: false,
        loc,
      },
      loc,
    };
  }
}

function extractManualMemoizationArgs(
  instr: TInstruction<CallExpression> | TInstruction<MethodCall>,
  kind: "useCallback" | "useMemo",
  sidemap: IdentifierSidemap
): {
  fnPlace: Place;
  depsList: Array<ManualMemoDependency> | null;
} {
  const [fnPlace, depsListPlace] = instr.value.args as Array<
    Place | SpreadPattern | undefined
  >;
  if (fnPlace == null) {
    CompilerError.throwInvalidReact({
      reason: `Expected a callback function to be passed to ${kind}`,
      loc: instr.value.loc,
      suggestions: null,
    });
  }
  if (fnPlace.kind === "Spread" || depsListPlace?.kind === "Spread") {
    CompilerError.throwInvalidReact({
      reason: `Unexpected spread argument to ${kind}`,
      loc: instr.value.loc,
      suggestions: null,
    });
  }
  let depsList: Array<ManualMemoDependency> | null = null;
  if (depsListPlace != null) {
    const maybeDepsList = sidemap.maybeDepsLists.get(
      depsListPlace.identifier.id
    );
    if (maybeDepsList == null) {
      CompilerError.throwInvalidReact({
        reason: `Expected the dependency list for ${kind} to be an array literal`,
        suggestions: null,
        loc: depsListPlace.loc,
      });
    }
    depsList = maybeDepsList.map((dep) => {
      const maybeDep = sidemap.maybeDeps.get(dep.identifier.id);
      if (maybeDep == null) {
        CompilerError.throwInvalidReact({
          reason: `Expected the dependency list to be an array of simple expressions (e.g. \`x\`, \`x.y.z\`, \`x?.y?.z\`)`,
          suggestions: null,
          loc: dep.loc,
        });
      }
      return maybeDep;
    });
  }
  return {
    fnPlace,
    depsList,
  };
}

/*
 * Removes manual memoization using the `useMemo` and `useCallback` APIs. This pass is designed
 * to compose with InlineImmediatelyInvokedFunctionExpressions, and needs to run prior to entering
 * SSA form (alternatively we could refactor and re-EnterSSA after inlining). Therefore it cannot
 * rely on type inference to find useMemo/useCallback invocations, and instead does basic tracking
 * of globals and property loads to find both direct calls as well as usage via the React namespace,
 * eg `React.useMemo()`.
 */
export function dropManualMemoization(func: HIRFunction): void {
<<<<<<< HEAD
  const isManualUseMemoEnabled =
    func.env.config.enablePreserveExistingManualUseMemo === "scope" ||
    func.env.config.enableChangeDetection != null ||
    func.env.config.disableMemoization;
=======
>>>>>>> 1bc1c653
  const isValidationEnabled =
    func.env.config.validatePreserveExistingMemoizationGuarantees ||
    func.env.config.enablePreserveExistingMemoizationGuarantees;
  const sidemap: IdentifierSidemap = {
    functions: new Map(),
    manualMemos: new Map(),
    react: new Set(),
    maybeDeps: new Map(),
    maybeDepsLists: new Map(),
  };
  let nextManualMemoId = 0;

  /**
   * Phase 1:
   * - Overwrite manual memoization from
   *   CallExpression callee="useMemo/Callback", args=[fnArg, depslist])
   *   to either
   *   CallExpression callee=fnArg
   *   LoadLocal fnArg
   * - (if validation is enabled) collect manual memoization markers
   */
  const queuedInserts: Map<
    InstructionId,
    TInstruction<StartMemoize> | TInstruction<FinishMemoize>
  > = new Map();
  for (const [_, block] of func.body.blocks) {
    for (let i = 0; i < block.instructions.length; i++) {
      const instr = block.instructions[i]!;
      if (
        instr.value.kind === "CallExpression" ||
        instr.value.kind === "MethodCall"
      ) {
        const id =
          instr.value.kind === "CallExpression"
            ? instr.value.callee.identifier.id
            : instr.value.property.identifier.id;

        const manualMemo = sidemap.manualMemos.get(id);
        if (manualMemo != null) {
          const { fnPlace, depsList } = extractManualMemoizationArgs(
            instr as TInstruction<CallExpression> | TInstruction<MethodCall>,
            manualMemo.kind,
            sidemap
          );
          instr.value = getManualMemoizationReplacement(
            fnPlace,
            instr.value.loc,
            manualMemo.kind
          );
          if (isValidationEnabled) {
            /**
             * Explicitly bail out when we encounter manual memoization
             * without inline instructions, as our current validation
             * assumes that source depslists closely match inferred deps
             * due to the `exhaustive-deps` lint rule (which only provides
             * diagnostics for inline memo functions)
             * ```js
             * useMemo(opaqueFn, [dep1, dep2]);
             * ```
             * While we could handle this by diffing reactive scope deps
             * of the opaque arg against the source depslist, this pattern
             * is rare and likely sketchy.
             */
            if (!sidemap.functions.has(fnPlace.identifier.id)) {
              CompilerError.throwInvalidReact({
                reason: `Expected the first argument to be an inline function expression`,
                suggestions: [],
                loc: fnPlace.loc,
              });
            }
            const memoDecl: Place =
              manualMemo.kind === "useMemo"
                ? instr.lvalue
                : {
                    kind: "Identifier",
                    identifier: fnPlace.identifier,
                    effect: Effect.Unknown,
                    reactive: false,
                    loc: fnPlace.loc,
                  };

            const [startMarker, finishMarker] = makeManualMemoizationMarkers(
              fnPlace,
              func.env,
              depsList,
              memoDecl,
              nextManualMemoId++
            );

            /**
             * Insert StartMarker right after the `useMemo`/`useCallback` load to
             * ensure all temporaries created when lowering the inline fn expression
             * are included.
             * e.g.
             * ```
             * 0: LoadGlobal useMemo
             * 1: StartMarker deps=[var]
             * 2: t0 = LoadContext [var]
             * 3: function deps=t0
             * ...
             * ```
             */
            queuedInserts.set(manualMemo.loadInstr.id, startMarker);
            queuedInserts.set(instr.id, finishMarker);
          }
        }
      } else {
        collectTemporaries(instr, func.env, sidemap);
      }
    }
  }

  /**
   * Phase 2: Insert manual memoization markers as needed
   */
  if (queuedInserts.size > 0) {
    let hasChanges = false;
    for (const [_, block] of func.body.blocks) {
      let nextInstructions: Array<Instruction> | null = null;
      for (let i = 0; i < block.instructions.length; i++) {
        const instr = block.instructions[i];
        const insertInstr = queuedInserts.get(instr.id);
        if (insertInstr != null) {
          nextInstructions = nextInstructions ?? block.instructions.slice(0, i);
          nextInstructions.push(instr);
          nextInstructions.push(insertInstr);
        } else if (nextInstructions != null) {
          nextInstructions.push(instr);
        }
      }
      if (nextInstructions !== null) {
        block.instructions = nextInstructions;
        hasChanges = true;
      }
    }

    if (hasChanges) {
      markInstructionIds(func.body);
    }
  }
}<|MERGE_RESOLUTION|>--- conflicted
+++ resolved
@@ -333,13 +333,6 @@
  * eg `React.useMemo()`.
  */
 export function dropManualMemoization(func: HIRFunction): void {
-<<<<<<< HEAD
-  const isManualUseMemoEnabled =
-    func.env.config.enablePreserveExistingManualUseMemo === "scope" ||
-    func.env.config.enableChangeDetection != null ||
-    func.env.config.disableMemoization;
-=======
->>>>>>> 1bc1c653
   const isValidationEnabled =
     func.env.config.validatePreserveExistingMemoizationGuarantees ||
     func.env.config.enablePreserveExistingMemoizationGuarantees;
