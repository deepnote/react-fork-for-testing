--- conflicted
+++ resolved
@@ -670,17 +670,6 @@
   }
 
   if (cx.env.config.disableMemoizationForDebugging) {
-<<<<<<< HEAD
-=======
-    CompilerError.invariant(
-      cx.env.config.enableChangeDetectionForDebugging == null,
-      {
-        reason: `Expected to not have both change detection enabled and memoization disabled`,
-        description: `Incompatible config options`,
-        loc: null,
-      },
-    );
->>>>>>> c30531f3
     testCondition = t.logicalExpression(
       '||',
       testCondition,
@@ -702,7 +691,6 @@
     const changeDetectionStatements: Array<t.Statement> = [];
     const idempotenceDetectionStatements: Array<t.Statement> = [];
 
-<<<<<<< HEAD
     for (const {
       name: { name: nameStr },
       index,
@@ -710,12 +698,6 @@
     } of cacheLoads) {
       const baseSlot = t.memberExpression(
         t.identifier(cx.synthesizeName("$")),
-=======
-    for (const {name, index, value} of cacheLoads) {
-      const loadName = cx.synthesizeName(`old$${name.name}`);
-      const slot = t.memberExpression(
-        t.identifier(cx.synthesizeName('$')),
->>>>>>> c30531f3
         t.numericLiteral(index),
         true,
       );
@@ -740,23 +722,14 @@
       }
 
       cacheStoreStatements.push(
-<<<<<<< HEAD
         t.expressionStatement(
           t.assignmentExpression("=", genSlot(), storedValue)
         )
       );
       cacheLoadOldValueStatements.push(
-        t.variableDeclaration("let", [
+        t.variableDeclaration('let', [
           t.variableDeclarator(t.identifier(loadNameStr), genSlot()),
-        ])
-=======
-        t.expressionStatement(t.assignmentExpression('=', slot, value)),
-      );
-      cacheLoadOldValueStatements.push(
-        t.variableDeclaration('let', [
-          t.variableDeclarator(t.identifier(loadName), slot),
         ]),
->>>>>>> c30531f3
       );
       if (!cx.env.config.disableMemoizationForDebugging) {
         restoreOldValueStatements.push(
@@ -790,13 +763,9 @@
         ),
       );
       idempotenceDetectionStatements.push(
-<<<<<<< HEAD
         t.expressionStatement(
           t.assignmentExpression("=", t.identifier(nameStr), genSlot())
         )
-=======
-        t.expressionStatement(t.assignmentExpression('=', name, slot)),
->>>>>>> c30531f3
       );
     }
     const condition = cx.synthesizeName('condition');
