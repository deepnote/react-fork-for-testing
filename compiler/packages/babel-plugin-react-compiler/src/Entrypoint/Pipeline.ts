--- conflicted
+++ resolved
@@ -273,22 +273,6 @@
       value: hir,
     });
 
-<<<<<<< HEAD
-    if (
-      env.config.enablePreserveExistingManualUseMemo === "scope" ||
-      env.config.enableChangeDetection != null ||
-      env.config.disableMemoizationForDebugging
-    ) {
-      memoizeExistingUseMemos(hir);
-      yield log({
-        kind: "hir",
-        name: "MemoizeExistingUseMemos",
-        value: hir,
-      });
-    }
-
-=======
->>>>>>> ba4cde25
     alignReactiveScopesToBlockScopesHIR(hir);
     yield log({
       kind: "hir",
@@ -399,7 +383,7 @@
     value: reactiveFunction,
   });
 
-  if (env.config.enableChangeDetectionForDebugging == null) {
+  if (env.config.enableChangeDetection == null) {
     pruneNonReactiveDependencies(reactiveFunction);
     yield log({
       kind: "reactive",
