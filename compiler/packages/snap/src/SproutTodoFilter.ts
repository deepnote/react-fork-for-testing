--- conflicted
+++ resolved
@@ -494,20 +494,12 @@
   // 'react-compiler-runtime' not yet supported
   'flag-enable-emit-hook-guards',
 
-<<<<<<< HEAD
-  "fast-refresh-refresh-on-const-changes-dev",
-  "useState-pruned-dependency-change-detect",
-  "useState-unpruned-dependency",
-  "useState-and-other-hook-unpruned-dependency",
-  "change-detect-reassign",
-  "change-detect",
-=======
   'fast-refresh-refresh-on-const-changes-dev',
   'useState-pruned-dependency-change-detect',
   'useState-unpruned-dependency',
   'useState-and-other-hook-unpruned-dependency',
   'change-detect-reassign',
->>>>>>> f148e71f
+  "change-detect",
 
   // needs to be executed as a module
   'meta-property',
